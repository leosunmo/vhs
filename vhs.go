package main

import (
	"context"
	"errors"
	"fmt"
	"log"
	"math"
	"os"
	"os/exec"
	"path/filepath"
	"regexp"
	"strings"
	"sync"
	"time"

	"github.com/go-rod/rod"
	"github.com/go-rod/rod/lib/launcher"
	"github.com/go-rod/rod/lib/proto"
)

// VHS is the object that controls the setup.
type VHS struct {
	Options      *Options
	Errors       []error
	Page         *rod.Page
	browser      *rod.Browser
	TextCanvas   *rod.Element
	CursorCanvas *rod.Element
	mutex        *sync.Mutex
	started      bool
	recording    bool
	tty          *exec.Cmd
	totalFrames  int
	close        func() error
	svgFrames    []SVGFrame
}

// Options is the set of options for the setup.
type Options struct {
	Shell         Shell
	FontFamily    string
	FontSize      int
	LetterSpacing float64
	LineHeight    float64
	TypingSpeed   time.Duration
	TypingSpeedVariable TypingSpeedVariableOptions
	Theme         Theme
	Test          TestOptions
	Video         VideoOptions
	LoopOffset    float64
	WaitTimeout   time.Duration
	WaitPattern   *regexp.Regexp
	CursorBlink   bool
	Screenshot    ScreenshotOptions
	Style         StyleOptions
	SVG           SVGOptions
	DebugConsole  bool // Enable browser console logging
<<<<<<< HEAD
}

// SVGOptions contains SVG-specific configuration options.
type SVGOptions struct {
	OptimizeSize bool
=======
>>>>>>> 37e32a48
}

// SVGOptions contains SVG-specific configuration options.
type SVGOptions struct {
	OptimizeSize bool
}

type TypingSpeedVariableOptions struct {
	MinTypingSpeed time.Duration
	MaxTypingSpeed time.Duration

const (
	defaultFontSize      = 22
	defaultTypingSpeed   = 50 * time.Millisecond
	defaultLineHeight    = 1.0
	defaultLetterSpacing = 1.0
	fontsSeparator       = ","
	defaultCursorBlink   = true
	defaultWaitTimeout   = 15 * time.Second
)

var defaultWaitPattern = regexp.MustCompile(">$")

var defaultFontFamily = withSymbolsFallback(strings.Join([]string{
	"JetBrains Mono",
	"DejaVu Sans Mono",
	"Menlo",
	"Bitstream Vera Sans Mono",
	"Inconsolata",
	"Roboto Mono",
	"Hack",
	"Consolas",
	"ui-monospace",
	"monospace",
}, fontsSeparator))

var symbolsFallback = []string{
	"Apple Symbols",
}

func withSymbolsFallback(font string) string {
	return font + fontsSeparator + strings.Join(symbolsFallback, fontsSeparator)
}

// DefaultSVGOptions returns the default SVG options.
func DefaultSVGOptions() SVGOptions {
	return SVGOptions{
		OptimizeSize: true, // Default to optimized SVG output
	}
}

// DefaultVHSOptions returns the default set of options to use for the setup function.
func DefaultVHSOptions() Options {
	style := DefaultStyleOptions()
	video := DefaultVideoOptions()
	video.Style = style
	screenshot := NewScreenshotOptions(video.Input, style)

	return Options{
		FontFamily:    defaultFontFamily,
		FontSize:      defaultFontSize,
		LetterSpacing: defaultLetterSpacing,
		LineHeight:    defaultLineHeight,
		TypingSpeed:   defaultTypingSpeed,
		TypingSpeedVariable: TypingSpeedVariableOptions{
			MinTypingSpeed: defaultTypingSpeed,
			MaxTypingSpeed: defaultTypingSpeed,
		},
		Shell:         Shells[defaultShell],
		Theme:         DefaultTheme,
		CursorBlink:   defaultCursorBlink,
		Video:         video,
		Screenshot:    screenshot,
		WaitTimeout:   defaultWaitTimeout,
		WaitPattern:   defaultWaitPattern,
		SVG:           DefaultSVGOptions(),
<<<<<<< HEAD
	}
=======
		}
>>>>>>> 37e32a48
}

// New sets up ttyd and go-rod for recording frames.
func New() VHS {
	mu := &sync.Mutex{}
	opts := DefaultVHSOptions()
	return VHS{
		Options:   &opts,
		recording: true,
		mutex:     mu,
	}
}

// Start starts ttyd, browser and everything else needed to create the gif.
func (vhs *VHS) Start() error {
	vhs.mutex.Lock()
	defer vhs.mutex.Unlock()

	if vhs.started {
		return fmt.Errorf("vhs is already started")
	}

	port := randomPort()
	vhs.tty = buildTtyCmd(port, vhs.Options.Shell)
	if err := vhs.tty.Start(); err != nil {
		return fmt.Errorf("could not start tty: %w", err)
	}

	path, _ := launcher.LookPath()
	enableNoSandbox := os.Getenv("VHS_NO_SANDBOX") != ""
	u, err := launcher.New().Leakless(false).Bin(path).NoSandbox(enableNoSandbox).Launch()
	if err != nil {
		return fmt.Errorf("could not launch browser: %w", err)
	}
	browser := rod.New().ControlURL(u).MustConnect()
	page, err := browser.Page(proto.TargetCreateTarget{URL: fmt.Sprintf("http://localhost:%d", port)})
	if err != nil {
		return fmt.Errorf("could not open ttyd: %w", err)
	}

	// Enable console logging if debug is enabled
	if vhs.Options.DebugConsole {
		go page.EachEvent(func(e *proto.RuntimeConsoleAPICalled) {
			for _, arg := range e.Args {
				log.Printf("[Browser Console] %s", arg.Value)
			}
		})()
	}

	vhs.browser = browser
	vhs.Page = page
	vhs.close = vhs.browser.Close
	vhs.started = true
	return nil
}

// Setup sets up the VHS instance and performs the necessary actions to reflect
// the options that are default and set by the user.
func (vhs *VHS) Setup() {
	// Set Viewport to the correct size, accounting for the padding that will be
	// added during the render.
	padding := vhs.Options.Video.Style.Padding
	margin := 0
	if vhs.Options.Video.Style.MarginFill != "" {
		margin = vhs.Options.Video.Style.Margin
	}
	bar := 0
	if vhs.Options.Video.Style.WindowBar != "" {
		bar = vhs.Options.Video.Style.WindowBarSize
	}
	width := vhs.Options.Video.Style.Width - double(padding) - double(margin)
	height := vhs.Options.Video.Style.Height - double(padding) - double(margin) - bar
	vhs.Page = vhs.Page.MustSetViewport(width, height, 0, false)

	// Find xterm.js canvases for the text and cursor layer for recording.
	vhs.TextCanvas, _ = vhs.Page.Element("canvas.xterm-text-layer")
	vhs.CursorCanvas, _ = vhs.Page.Element("canvas.xterm-cursor-layer")

	// Apply options to the terminal
	// By this point the setting commands have been executed, so the `opts` struct is up to date.
	vhs.Page.MustEval(fmt.Sprintf("() => { term.options = { fontSize: %d, fontFamily: '%s', letterSpacing: %f, lineHeight: %f, theme: %s, cursorBlink: %t } }",
		vhs.Options.FontSize, vhs.Options.FontFamily, vhs.Options.LetterSpacing,
		vhs.Options.LineHeight, vhs.Options.Theme.String(), vhs.Options.CursorBlink))

	// Fit the terminal into the window
	vhs.Page.MustEval("term.fit")

	_ = os.RemoveAll(vhs.Options.Video.Input)
	_ = os.MkdirAll(vhs.Options.Video.Input, 0o750)
}

const cleanupWaitTime = 100 * time.Millisecond

// Terminate cleans up a VHS instance and terminates the go-rod browser and ttyd
// processes.
//
//nolint:wrapcheck
func (vhs *VHS) terminate() error {
	// Give some time for any commands executed (such as `rm`) to finish.
	//
	// If a user runs a long running command, they must sleep for the required time
	// to finish.
	time.Sleep(cleanupWaitTime)

	// Tear down the processes we started.
	vhs.browser.MustClose()
	return vhs.tty.Process.Kill()
}

// Cleanup individual frames.
//
//nolint:wrapcheck
func (vhs *VHS) Cleanup() error {
	err := os.RemoveAll(vhs.Options.Video.Input)
	if err != nil {
		return err
	}
	return os.RemoveAll(vhs.Options.Screenshot.input)
}

// Render starts rendering the individual frames into a video.
func (vhs *VHS) Render() error {
	// Apply Loop Offset by modifying frame sequence
	if err := vhs.ApplyLoopOffset(); err != nil {
		return err
	}

	// Ensure the font family and size are set in the style
	if vhs.Options.Video.Style != nil {
		vhs.Options.Video.Style.FontFamily = vhs.Options.FontFamily
		vhs.Options.Video.Style.FontSize = vhs.Options.FontSize
	}

	// Generate the video(s) with the frames.
	var cmds []*exec.Cmd
	cmds = append(cmds, MakeGIF(vhs.Options.Video))
	cmds = append(cmds, MakeMP4(vhs.Options.Video))
	cmds = append(cmds, MakeWebM(vhs.Options.Video))
	cmds = append(cmds, MakeScreenshots(vhs.Options.Screenshot)...)

	for _, cmd := range cmds {
		if cmd == nil {
			continue
		}
		out, err := cmd.CombinedOutput()
		if err != nil {
			log.Println(string(out))
		}
	}

	// Generate SVG if requested
	if err := MakeSVG(vhs); err != nil {
		return fmt.Errorf("failed to generate SVG: %w", err)
	}

	return nil
}

// ApplyLoopOffset by modifying frame sequence.
func (vhs *VHS) ApplyLoopOffset() error {
	if vhs.totalFrames <= 0 {
		return errors.New("no frames")
	}

	loopOffsetPercentage := vhs.Options.LoopOffset

	// Calculate # of frames to offset from LoopOffset percentage
	loopOffsetFrames := int(math.Ceil(loopOffsetPercentage / 100.0 * float64(vhs.totalFrames)))

	// Take care of overflow and keep track of exact offsetPercentage
	loopOffsetFrames = loopOffsetFrames % vhs.totalFrames

	// No operation if nothing to offset
	if loopOffsetFrames <= 0 {
		return nil
	}

	// Move all frames in [offsetStart, offsetEnd] to end of frame sequence
	offsetStart := vhs.Options.Video.StartingFrame
	offsetEnd := loopOffsetFrames

	// New starting frame will be the next frame after offsetEnd
	vhs.Options.Video.StartingFrame = offsetEnd + 1

	// Rename all text and cursor frame files in the range concurrently
	errCh := make(chan error)
	doneCh := make(chan bool)
	var wg sync.WaitGroup

	for counter := offsetStart; counter <= offsetEnd; counter++ {
		wg.Add(1)
		go func(frameNum int) {
			defer wg.Done()
			offsetFrameNum := frameNum + vhs.totalFrames
			if err := os.Rename(
				filepath.Join(vhs.Options.Video.Input, fmt.Sprintf(cursorFrameFormat, frameNum)),
				filepath.Join(vhs.Options.Video.Input, fmt.Sprintf(cursorFrameFormat, offsetFrameNum)),
			); err != nil {
				errCh <- fmt.Errorf("error applying offset to cursor frame: %w", err)
			}
		}(counter)

		wg.Add(1)
		go func(frameNum int) {
			defer wg.Done()
			offsetFrameNum := frameNum + vhs.totalFrames
			if err := os.Rename(
				filepath.Join(vhs.Options.Video.Input, fmt.Sprintf(textFrameFormat, frameNum)),
				filepath.Join(vhs.Options.Video.Input, fmt.Sprintf(textFrameFormat, offsetFrameNum)),
			); err != nil {
				errCh <- fmt.Errorf("error applying offset to text frame: %w", err)
			}
		}(counter)
	}

	go func() {
		wg.Wait()
		close(doneCh)
	}()

	select {
	case <-doneCh:
		return nil
	case err := <-errCh:
		// Bail out in case of an error while renaming
		return err
	}
}

const quality = 1.0

// Record begins the goroutine which captures images from the xterm.js canvases.
func (vhs *VHS) Record(ctx context.Context) <-chan error {
	ch := make(chan error)
	interval := time.Second / time.Duration(vhs.Options.Video.Framerate)

	//nolint: mnd
	go func() {
		counter := 0
		start := time.Now()
		for {
			select {
			case <-ctx.Done():
				_ = vhs.terminate()

				// Save total # of frames for offset calculation
				vhs.totalFrames = counter

				// Signal caller that we're done recording.
				close(ch)
				return

			case <-time.After(interval - time.Since(start)):
				// record last attempt
				start = time.Now()

				if !vhs.recording {
					continue
				}
				if vhs.Page == nil {
					continue
				}

				cursor, cursorErr := vhs.CursorCanvas.CanvasToImage("image/png", quality)
				text, textErr := vhs.TextCanvas.CanvasToImage("image/png", quality)
				if textErr != nil || cursorErr != nil {
					ch <- fmt.Errorf("error: %v, %v", textErr, cursorErr)
					continue
				}

				counter++
				if err := os.WriteFile(
					filepath.Join(vhs.Options.Video.Input, fmt.Sprintf(cursorFrameFormat, counter)),
					cursor,
					0o600,
				); err != nil {
					ch <- fmt.Errorf("error writing cursor frame: %w", err)
					continue
				}
				if err := os.WriteFile(
					filepath.Join(vhs.Options.Video.Input, fmt.Sprintf(textFrameFormat, counter)),
					text,
					0o600,
				); err != nil {
					ch <- fmt.Errorf("error writing text frame: %w", err)
					continue
				}

				// Capture SVG frame data if SVG output is requested
				if vhs.Options.Video.Output.SVG != "" {
					svgFrame, err := CaptureSVGFrame(vhs.Page, counter, vhs.Options.Video.Framerate)
					if err != nil {
						log.Printf("Error capturing SVG frame %d: %v", counter, err)
					} else if svgFrame != nil {
						vhs.svgFrames = append(vhs.svgFrames, *svgFrame)
					}
				}

				// Capture current frame and disable frame capturing
				if vhs.Options.Screenshot.frameCapture {
					vhs.Options.Screenshot.makeScreenshot(counter)
				}
			}
		}
	}()

	return ch
}

// ResumeRecording indicates to VHS that the recording should be resumed.
func (vhs *VHS) ResumeRecording() {
	vhs.mutex.Lock()
	defer vhs.mutex.Unlock()

	vhs.recording = true
}

// PauseRecording indicates to VHS that the recording should be paused.
func (vhs *VHS) PauseRecording() {
	vhs.mutex.Lock()
	defer vhs.mutex.Unlock()

	vhs.recording = false
}

// ScreenshotNextFrame indicates to VHS that screenshot of next frame must be taken.
func (vhs *VHS) ScreenshotNextFrame(path string) {
	vhs.mutex.Lock()
	defer vhs.mutex.Unlock()

	vhs.Options.Screenshot.enableFrameCapture(path)
}<|MERGE_RESOLUTION|>--- conflicted
+++ resolved
@@ -38,42 +38,35 @@
 
 // Options is the set of options for the setup.
 type Options struct {
-	Shell         Shell
-	FontFamily    string
-	FontSize      int
-	LetterSpacing float64
-	LineHeight    float64
-	TypingSpeed   time.Duration
+	Shell               Shell
+	FontFamily          string
+	FontSize            int
+	LetterSpacing       float64
+	LineHeight          float64
+	TypingSpeed         time.Duration
 	TypingSpeedVariable TypingSpeedVariableOptions
-	Theme         Theme
-	Test          TestOptions
-	Video         VideoOptions
-	LoopOffset    float64
-	WaitTimeout   time.Duration
-	WaitPattern   *regexp.Regexp
-	CursorBlink   bool
-	Screenshot    ScreenshotOptions
-	Style         StyleOptions
-	SVG           SVGOptions
-	DebugConsole  bool // Enable browser console logging
-<<<<<<< HEAD
+	Theme               Theme
+	Test                TestOptions
+	Video               VideoOptions
+	LoopOffset          float64
+	WaitTimeout         time.Duration
+	WaitPattern         *regexp.Regexp
+	CursorBlink         bool
+	Screenshot          ScreenshotOptions
+	Style               StyleOptions
+	SVG                 SVGOptions
+	DebugConsole        bool // Enable browser console logging
 }
 
 // SVGOptions contains SVG-specific configuration options.
 type SVGOptions struct {
 	OptimizeSize bool
-=======
->>>>>>> 37e32a48
-}
-
-// SVGOptions contains SVG-specific configuration options.
-type SVGOptions struct {
-	OptimizeSize bool
 }
 
 type TypingSpeedVariableOptions struct {
 	MinTypingSpeed time.Duration
 	MaxTypingSpeed time.Duration
+}
 
 const (
 	defaultFontSize      = 22
@@ -132,19 +125,15 @@
 			MinTypingSpeed: defaultTypingSpeed,
 			MaxTypingSpeed: defaultTypingSpeed,
 		},
-		Shell:         Shells[defaultShell],
-		Theme:         DefaultTheme,
-		CursorBlink:   defaultCursorBlink,
-		Video:         video,
-		Screenshot:    screenshot,
-		WaitTimeout:   defaultWaitTimeout,
-		WaitPattern:   defaultWaitPattern,
-		SVG:           DefaultSVGOptions(),
-<<<<<<< HEAD
-	}
-=======
-		}
->>>>>>> 37e32a48
+		Shell:       Shells[defaultShell],
+		Theme:       DefaultTheme,
+		CursorBlink: defaultCursorBlink,
+		Video:       video,
+		Screenshot:  screenshot,
+		WaitTimeout: defaultWaitTimeout,
+		WaitPattern: defaultWaitPattern,
+		SVG:         DefaultSVGOptions(),
+	}
 }
 
 // New sets up ttyd and go-rod for recording frames.
