package main

import (
	"encoding/json"
	"fmt"
<<<<<<< HEAD
=======
	"math/rand"
>>>>>>> 37e32a48
	"os"
	"os/exec"
	"regexp"
	"strconv"
	"strings"
	"time"

	"github.com/agentstation/vhs/parser"
	"github.com/agentstation/vhs/token"
	"github.com/atotto/clipboard"
	"github.com/go-rod/rod/lib/input"
)

// Execute executes a command on a running instance of vhs.
func Execute(c parser.Command, v *VHS) error {
	err := CommandFuncs[c.Type](c, v)
	if err != nil {
		return fmt.Errorf("failed to execute command: %w", err)
	}

	if v.recording && v.Options.Test.Output != "" {
		err := v.SaveOutput()
		if err != nil {
			return fmt.Errorf("failed to save output: %w", err)
		}
	}

	return nil
}

// CommandFunc is a function that executes a command on a running
// instance of vhs.
type CommandFunc func(c parser.Command, v *VHS) error

// CommandFuncs maps command types to their executable functions.
var CommandFuncs = map[parser.CommandType]CommandFunc{
<<<<<<< HEAD
	token.BACKSPACE:  ExecuteKey(input.Backspace),
	token.DELETE:     ExecuteKey(input.Delete),
	token.INSERT:     ExecuteKey(input.Insert),
	token.DOWN:       ExecuteKey(input.ArrowDown),
	token.ENTER:      ExecuteKey(input.Enter),
	token.LEFT:       ExecuteKey(input.ArrowLeft),
	token.RIGHT:      ExecuteKey(input.ArrowRight),
	token.SPACE:      ExecuteKey(input.Space),
	token.UP:         ExecuteKey(input.ArrowUp),
	token.TAB:        ExecuteKey(input.Tab),
	token.ESCAPE:     ExecuteKey(input.Escape),
	token.PAGE_UP:    ExecuteKey(input.PageUp),
	token.PAGE_DOWN:  ExecuteKey(input.PageDown),
	token.HIDE:       ExecuteHide,
	token.REQUIRE:    ExecuteRequire,
	token.SHOW:       ExecuteShow,
	token.SET:        ExecuteSet,
	token.OUTPUT:     ExecuteOutput,
	token.SLEEP:      ExecuteSleep,
	token.TYPE:       ExecuteType,
	token.CTRL:       ExecuteCtrl,
	token.ALT:        ExecuteAlt,
	token.SHIFT:      ExecuteShift,
	token.ILLEGAL:    ExecuteNoop,
	token.SCREENSHOT: ExecuteScreenshot,
	token.COPY:       ExecuteCopy,
	token.PASTE:      ExecutePaste,
	token.ENV:        ExecuteEnv,
	token.WAIT:       ExecuteWait,
=======
	token.BACKSPACE:     ExecuteKey(input.Backspace),
	token.DELETE:        ExecuteKey(input.Delete),
	token.INSERT:        ExecuteKey(input.Insert),
	token.DOWN:          ExecuteKey(input.ArrowDown),
	token.ENTER:         ExecuteKey(input.Enter),
	token.LEFT:          ExecuteKey(input.ArrowLeft),
	token.RIGHT:         ExecuteKey(input.ArrowRight),
	token.SPACE:         ExecuteKey(input.Space),
	token.UP:            ExecuteKey(input.ArrowUp),
	token.TAB:           ExecuteKey(input.Tab),
	token.ESCAPE:        ExecuteKey(input.Escape),
	token.PAGE_UP:       ExecuteKey(input.PageUp),
	token.PAGE_DOWN:     ExecuteKey(input.PageDown),
	token.HIDE:          ExecuteHide,
	token.REQUIRE:       ExecuteRequire,
	token.SHOW:          ExecuteShow,
	token.SET:           ExecuteSet,
	token.OUTPUT:        ExecuteOutput,
	token.SLEEP:         ExecuteSleep,
	token.TYPE:          ExecuteType,
	token.TYPE_VARIABLE: ExecuteTypeVariable,
	token.CTRL:          ExecuteCtrl,
	token.ALT:           ExecuteAlt,
	token.SHIFT:         ExecuteShift,
	token.ILLEGAL:       ExecuteNoop,
	token.SCREENSHOT:    ExecuteScreenshot,
	token.COPY:          ExecuteCopy,
	token.PASTE:         ExecutePaste,
	token.ENV:           ExecuteEnv,
	token.WAIT:          ExecuteWait,
>>>>>>> 37e32a48
}

// ExecuteNoop is a no-op command that does nothing.
// Generally, this is used for Unknown commands when dealing with
// commands that are not recognized.
func ExecuteNoop(_ parser.Command, _ *VHS) error { return nil }

// ExecuteKey is a higher-order function that returns a CommandFunc to execute
// a key press for a given key. This is so that the logic for key pressing
// (since they are repeatable and delayable) can be re-used.
//
// i.e. ExecuteKey(input.ArrowDown) would return a CommandFunc that executes
// the ArrowDown key press.
func ExecuteKey(k input.Key) CommandFunc {
	return func(c parser.Command, v *VHS) error {
		typingSpeed, err := time.ParseDuration(c.Options)
		if err != nil {
			typingSpeed = v.Options.TypingSpeed
		}
		repeat, err := strconv.Atoi(c.Args)
		if err != nil {
			repeat = 1
		}
		for i := 0; i < repeat; i++ {
			err = v.Page.Keyboard.Type(k)
			if err != nil {
				return fmt.Errorf("failed to type key %c: %w", k, err)
			}
			time.Sleep(typingSpeed)
		}

		return nil
	}
}

// WaitTick is the amount of time to wait between checking for a match.
const WaitTick = 10 * time.Millisecond

// ExecuteWait is a CommandFunc that waits for a regex match for the given amount of time.
func ExecuteWait(c parser.Command, v *VHS) error {
	scope, rxStr, ok := strings.Cut(c.Args, " ")
	rx := v.Options.WaitPattern
	if ok {
		// This is validated on parse so using MustCompile reduces noise.
		rx = regexp.MustCompile(rxStr)
	}

	timeout := v.Options.WaitTimeout
	if c.Options != "" {
		t, err := time.ParseDuration(c.Options)
		if err != nil {
			// Shouldn't be possible due to parse validation.
			return fmt.Errorf("failed to parse duration: %w", err)
		}
		timeout = t
	}

	checkT := time.NewTicker(WaitTick)
	defer checkT.Stop()
	timeoutT := time.NewTimer(timeout)
	defer timeoutT.Stop()

	for {
		var last string
		switch scope {
		case "Line":
			line, err := v.CurrentLine()
			if err != nil {
				return fmt.Errorf("failed to get current line: %w", err)
			}
			last = line

			if rx.MatchString(line) {
				return nil
			}
		case "Screen":
			lines, err := v.Buffer()
			if err != nil {
				return fmt.Errorf("failed to get buffer: %w", err)
			}
			last = strings.Join(lines, "\n")

			if rx.MatchString(last) {
				return nil
			}
		default:
			// Should be impossible due to parse validation, but we don't want to
			// hang if it does happen due to a bug.
			return fmt.Errorf("invalid scope %q", scope)
		}

		select {
		case <-checkT.C:
			continue
		case <-timeoutT.C:
			return fmt.Errorf("timeout waiting for %q to match %s; last value was: %s", c.Args, rx.String(), last)
		}
	}
}

// ExecuteCtrl is a CommandFunc that presses the argument keys and/or modifiers
// with the ctrl key held down on the running instance of vhs.
func ExecuteCtrl(c parser.Command, v *VHS) error {
	// Create key combination by holding ControlLeft
	action := v.Page.KeyActions().Press(input.ControlLeft)
	keys := strings.Split(c.Args, " ")

	for i, key := range keys {
		var inputKey *input.Key

		switch key {
		case "Shift":
			inputKey = &input.ShiftLeft
		case "Alt":
			inputKey = &input.AltLeft
		case "Enter":
			inputKey = &input.Enter
		case "Space":
			inputKey = &input.Space
		case "Backspace":
			inputKey = &input.Backspace
		default:
			r := rune(key[0])
			if k, ok := keymap[r]; ok {
				inputKey = &k
			}
		}

		// Press or hold key in case it's valid
		if inputKey != nil {
			if i != len(keys)-1 {
				action.Press(*inputKey)
			} else {
				// Other keys will remain pressed until the combination reaches the end
				action.Type(*inputKey)
			}
		}
	}

	err := action.Do()
	if err != nil {
		return fmt.Errorf("failed to type key %s: %w", c.Args, err)
	}

	return nil
}

// ExecuteAlt is a CommandFunc that presses the argument key with the alt key
// held down on the running instance of vhs.
func ExecuteAlt(c parser.Command, v *VHS) error {
	err := v.Page.Keyboard.Press(input.AltLeft)
	if err != nil {
		return fmt.Errorf("failed to press Alt key: %w", err)
	}
	if k, ok := token.Keywords[c.Args]; ok { //nolint:nestif
		switch k {
		case token.ENTER:
			err = v.Page.Keyboard.Type(input.Enter)
			if err != nil {
				return fmt.Errorf("failed to type Enter key: %w", err)
			}
		case token.TAB:
			err := v.Page.Keyboard.Type(input.Tab)
			if err != nil {
				return fmt.Errorf("failed to type Tab key: %w", err)
			}
		}
	} else {
		for _, r := range c.Args {
			if k, ok := keymap[r]; ok {
				err = v.Page.Keyboard.Type(k)
				if err != nil {
					return fmt.Errorf("failed to type key %c: %w", r, err)
				}
			}
		}
	}

	err = v.Page.Keyboard.Release(input.AltLeft)
	if err != nil {
		return fmt.Errorf("failed to release Alt key: %w", err)
	}

	return nil
}

// ExecuteShift is a CommandFunc that presses the argument key with the shift
// key held down on the running instance of vhs.
func ExecuteShift(c parser.Command, v *VHS) error {
	err := v.Page.Keyboard.Press(input.ShiftLeft)
	if err != nil {
		return fmt.Errorf("failed to press Shift key: %w", err)
	}

	if k, ok := token.Keywords[c.Args]; ok { //nolint:nestif
		switch k {
		case token.ENTER:
			err = v.Page.Keyboard.Type(input.Enter)
			if err != nil {
				return fmt.Errorf("failed to type Enter key: %w", err)
			}
		case token.TAB:
			err = v.Page.Keyboard.Type(input.Tab)
			if err != nil {
				return fmt.Errorf("failed to type Tab key: %w", err)
			}
		}
	} else {
		for _, r := range c.Args {
			if k, ok := keymap[r]; ok {
				err = v.Page.Keyboard.Type(k)
				if err != nil {
					return fmt.Errorf("failed to type key %c: %w", r, err)
				}
			}
		}
	}

	err = v.Page.Keyboard.Release(input.ShiftLeft)
	if err != nil {
		return fmt.Errorf("failed to release Shift key: %w", err)
	}

	return nil
}

// ExecuteHide is a CommandFunc that starts or stops the recording of the vhs.
func ExecuteHide(_ parser.Command, v *VHS) error {
	v.PauseRecording()
	return nil
}

// ExecuteRequire is a CommandFunc that checks if all the binaries mentioned in the
// Require command are present. If not, it exits with a non-zero error.
func ExecuteRequire(c parser.Command, _ *VHS) error {
	_, err := exec.LookPath(c.Args)
	return err //nolint:wrapcheck
}

// ExecuteShow is a CommandFunc that resumes the recording of the vhs.
func ExecuteShow(_ parser.Command, v *VHS) error {
	v.ResumeRecording()
	return nil
}

// ExecuteSleep sleeps for the desired time specified through the argument of
// the Sleep command.
func ExecuteSleep(c parser.Command, _ *VHS) error {
	dur, err := time.ParseDuration(c.Args)
	if err != nil {
		return fmt.Errorf("failed to parse duration: %w", err)
	}
	time.Sleep(dur)
	return nil
}

// ExecuteType types the argument string on the running instance of vhs.
func ExecuteType(c parser.Command, v *VHS) error {
	typingSpeed := v.Options.TypingSpeed
	if c.Options != "" {
		var err error
		typingSpeed, err = time.ParseDuration(c.Options)
		if err != nil {
			return fmt.Errorf("failed to parse typing speed: %w", err)
		}
	}
	for _, r := range c.Args {
		k, ok := keymap[r]
		if ok {
			err := v.Page.Keyboard.Type(k)
			if err != nil {
				return fmt.Errorf("failed to type key %c: %w", r, err)
			}
		} else {
			err := v.Page.MustElement("textarea").Input(string(r))
			if err != nil {
				return fmt.Errorf("failed to input text: %w", err)
			}

			v.Page.MustWaitIdle()
		}
		time.Sleep(typingSpeed)
	}

	return nil
}

// ExecuteTypeVariable types the argument string on the running instance of vhs, in a variable typing speed.
func ExecuteTypeVariable(c parser.Command, v *VHS) error {
	typingSpeedVariable := v.Options.TypingSpeedVariable
	var minTypingSpeed, maxTypingSpeed time.Duration
	if c.Options != "" {
		var err error
		minTypingSpeed, err = time.ParseDuration(c.Options)
		if err != nil {
			return fmt.Errorf("failed to parse min typing speed: %w", err)
		}
		maxTypingSpeed, err = time.ParseDuration(c.Options)
		if err != nil {
			return fmt.Errorf("failed to parse max typing speed: %w", err)
		}
	} else {
		minTypingSpeed = typingSpeedVariable.MinTypingSpeed
		maxTypingSpeed = typingSpeedVariable.MaxTypingSpeed
	}

	for _, r := range c.Args {
		k, ok := keymap[r]
		if ok {
			err := v.Page.Keyboard.Type(k)
			if err != nil {
				return fmt.Errorf("failed to type key %c: %w", r, err)
			}
		} else {
			err := v.Page.MustElement("textarea").Input(string(r))
			if err != nil {
				return fmt.Errorf("failed to input text: %w", err)
			}

			v.Page.MustWaitIdle()
		}
		sleepDuration := minTypingSpeed + time.Duration(rand.Int63n(int64(maxTypingSpeed-minTypingSpeed)))
		time.Sleep(sleepDuration)
	}

	return nil
}

// ExecuteOutput applies the output on the vhs videos.
func ExecuteOutput(c parser.Command, v *VHS) error {
	switch c.Options {
	case ".mp4":
		v.Options.Video.Output.MP4 = c.Args
	case ".test", ".ascii", ".txt":
		v.Options.Test.Output = c.Args
	case ".png":
		v.Options.Video.Output.Frames = c.Args
	case ".webm":
		v.Options.Video.Output.WebM = c.Args
	case ".svg":
		v.Options.Video.Output.SVG = c.Args
	default:
		v.Options.Video.Output.GIF = c.Args
	}

	return nil
}

// ExecuteCopy copies text to the clipboard.
func ExecuteCopy(c parser.Command, _ *VHS) error {
	return clipboard.WriteAll(c.Args) //nolint:wrapcheck
}

// ExecuteEnv sets env with given key-value pair.
func ExecuteEnv(c parser.Command, _ *VHS) error {
	return os.Setenv(c.Options, c.Args) //nolint:wrapcheck
}

// ExecutePaste pastes text from the clipboard.
func ExecutePaste(_ parser.Command, v *VHS) error {
	clip, err := clipboard.ReadAll()
	if err != nil {
		return fmt.Errorf("failed to read clipboard: %w", err)
	}
	for _, r := range clip {
		k, ok := keymap[r]
		if ok {
			err = v.Page.Keyboard.Type(k)
			if err != nil {
				return fmt.Errorf("failed to type key %c: %w", r, err)
			}
		} else {
			err = v.Page.MustElement("textarea").Input(string(r))
			if err != nil {
				return fmt.Errorf("failed to input text: %w", err)
			}
			v.Page.MustWaitIdle()
		}
	}

	return nil
}

// Settings maps the Set commands to their respective functions.
var Settings = map[string]CommandFunc{
	"FontFamily":          ExecuteSetFontFamily,
	"FontSize":            ExecuteSetFontSize,
	"Framerate":           ExecuteSetFramerate,
	"Height":              ExecuteSetHeight,
	"LetterSpacing":       ExecuteSetLetterSpacing,
	"LineHeight":          ExecuteSetLineHeight,
	"PlaybackSpeed":       ExecuteSetPlaybackSpeed,
	"Padding":             ExecuteSetPadding,
	"Theme":               ExecuteSetTheme,
	"TypingSpeed":         ExecuteSetTypingSpeed,
<<<<<<< HEAD
=======
	"TypingSpeedVariable": ExecuteSetTypingSpeedVariable,
>>>>>>> 37e32a48
	"Width":               ExecuteSetWidth,
	"Shell":               ExecuteSetShell,
	"LoopOffset":          ExecuteLoopOffset,
	"MarginFill":          ExecuteSetMarginFill,
	"Margin":              ExecuteSetMargin,
	"WindowBar":           ExecuteSetWindowBar,
	"WindowBarSize":       ExecuteSetWindowBarSize,
	"WindowBarTitle":      ExecuteSetWindowBarTitle,
	"WindowBarFontFamily": ExecuteSetWindowBarFontFamily,
	"WindowBarFontSize":   ExecuteSetWindowBarFontSize,
	"BorderRadius":        ExecuteSetBorderRadius,
	"WaitPattern":         ExecuteSetWaitPattern,
	"WaitTimeout":         ExecuteSetWaitTimeout,
	"CursorBlink":         ExecuteSetCursorBlink,
}

// ExecuteSet applies the settings on the running vhs specified by the
// option and argument pass to the command.
func ExecuteSet(c parser.Command, v *VHS) error {
	return Settings[c.Options](c, v)
}

// ExecuteSetFontSize applies the font size on the vhs.
func ExecuteSetFontSize(c parser.Command, v *VHS) error {
	fontSize, err := strconv.Atoi(c.Args)
	if err != nil {
		return fmt.Errorf("failed to parse font size: %w", err)
	}
	v.Options.FontSize = fontSize
	_, err = v.Page.Eval(fmt.Sprintf("() => term.options.fontSize = %d", fontSize))
	if err != nil {
		return fmt.Errorf("failed to set font size: %w", err)
	}

	// When changing the font size only the canvas dimensions change which are
	// scaled back during the render to fit the aspect ration and dimensions.
	//
	// We need to call term.fit to ensure that everything is resized properly.
	_, err = v.Page.Eval("term.fit")
	if err != nil {
		return fmt.Errorf("failed to fit terminal: %w", err)
	}

	return nil
}

// ExecuteSetFontFamily applies the font family on the vhs.
func ExecuteSetFontFamily(c parser.Command, v *VHS) error {
	v.Options.FontFamily = c.Args
	_, err := v.Page.Eval(fmt.Sprintf("() => term.options.fontFamily = '%s'", withSymbolsFallback(c.Args)))
	if err != nil {
		return fmt.Errorf("failed to set font family: %w", err)
	}

	return nil
}

// ExecuteSetHeight applies the height on the vhs.
func ExecuteSetHeight(c parser.Command, v *VHS) error {
	height, err := strconv.Atoi(c.Args)
	if err != nil {
		return fmt.Errorf("failed to parse height: %w", err)
	}
	v.Options.Video.Style.Height = height

	return nil
}

// ExecuteSetWidth applies the width on the vhs.
func ExecuteSetWidth(c parser.Command, v *VHS) error {
	width, err := strconv.Atoi(c.Args)
	if err != nil {
		return fmt.Errorf("failed to parse width: %w", err)
	}
	v.Options.Video.Style.Width = width

	return nil
}

// ExecuteSetShell applies the shell on the vhs.
func ExecuteSetShell(c parser.Command, v *VHS) error {
	s, ok := Shells[c.Args]
	if !ok {
		return fmt.Errorf("invalid shell %s", c.Args)
	}

	v.Options.Shell = s
	return nil
}

const (
	bitSize = 64
	base    = 10
)

// ExecuteSetLetterSpacing applies letter spacing (also known as tracking) on
// the vhs.
func ExecuteSetLetterSpacing(c parser.Command, v *VHS) error {
	letterSpacing, err := strconv.ParseFloat(c.Args, bitSize)
	if err != nil {
		return fmt.Errorf("failed to parse letter spacing: %w", err)
	}

	v.Options.LetterSpacing = letterSpacing
	_, err = v.Page.Eval(fmt.Sprintf("() => term.options.letterSpacing = %f", letterSpacing))
	if err != nil {
		return fmt.Errorf("failed to set letter spacing: %w", err)
	}

	return nil
}

// ExecuteSetLineHeight applies the line height on the vhs.
func ExecuteSetLineHeight(c parser.Command, v *VHS) error {
	lineHeight, err := strconv.ParseFloat(c.Args, bitSize)
	if err != nil {
		return fmt.Errorf("failed to parse line height: %w", err)
	}

	v.Options.LineHeight = lineHeight
	_, err = v.Page.Eval(fmt.Sprintf("() => term.options.lineHeight = %f", lineHeight))
	if err != nil {
		return fmt.Errorf("failed to set line height: %w", err)
	}

	return nil
}

// ExecuteSetTheme applies the theme on the vhs.
func ExecuteSetTheme(c parser.Command, v *VHS) error {
	var err error
	v.Options.Theme, err = getTheme(c.Args)
	if err != nil {
		return err
	}

	bts, err := json.Marshal(v.Options.Theme)
	if err != nil {
		return fmt.Errorf("failed to marshal theme: %w", err)
	}

	_, err = v.Page.Eval(fmt.Sprintf("() => term.options.theme = %s", string(bts)))
	if err != nil {
		return fmt.Errorf("failed to set theme: %w", err)
	}

	v.Options.Video.Style.BackgroundColor = v.Options.Theme.Background
	v.Options.Video.Style.WindowBarColor = v.Options.Theme.Background

	return nil
}

// ExecuteSetTypingSpeed applies the default typing speed on the vhs.
func ExecuteSetTypingSpeed(c parser.Command, v *VHS) error {
	typingSpeed, err := time.ParseDuration(c.Args)
	if err != nil {
		return fmt.Errorf("failed to parse typing speed: %w", err)
	}

	v.Options.TypingSpeed = typingSpeed
	return nil
}

// ExecuteSetTypingSpeedVariable applies the default typing speed variable on the vhs.
func ExecuteSetTypingSpeedVariable(c parser.Command, v *VHS) error {
	typingSpeedVariable := strings.Split(c.Args, " ")
	if len(typingSpeedVariable) != 2 {
		return fmt.Errorf("failed to parse typing speed variable args, expected 2 values")
	}
	minTypingSpeed, err := time.ParseDuration(typingSpeedVariable[0])
	if err != nil {
		return fmt.Errorf("failed to parse min typing speed: %w", err)
	}
	maxTypingSpeed, err := time.ParseDuration(typingSpeedVariable[1])
	if err != nil {
		return fmt.Errorf("failed to parse max typing speed: %w", err)
	}

	if minTypingSpeed > maxTypingSpeed {
		return fmt.Errorf("invalid typing speed variable range: min (%s) should be less than or equal to max (%s)", minTypingSpeed, maxTypingSpeed)
	}

	v.Options.TypingSpeedVariable.MinTypingSpeed = minTypingSpeed
	v.Options.TypingSpeedVariable.MaxTypingSpeed = maxTypingSpeed

	return nil
}

// ExecuteSetWaitTimeout applies the default wait timeout on the vhs.
func ExecuteSetWaitTimeout(c parser.Command, v *VHS) error {
	waitTimeout, err := time.ParseDuration(c.Args)
	if err != nil {
		return fmt.Errorf("failed to parse wait timeout: %w", err)
	}
	v.Options.WaitTimeout = waitTimeout
	return nil
}

// ExecuteSetWaitPattern applies the default wait pattern on the vhs.
func ExecuteSetWaitPattern(c parser.Command, v *VHS) error {
	rx, err := regexp.Compile(c.Args)
	if err != nil {
		return fmt.Errorf("failed to compile regexp: %w", err)
	}
	v.Options.WaitPattern = rx
	return nil
}

// ExecuteSetPadding applies the padding on the vhs.
func ExecuteSetPadding(c parser.Command, v *VHS) error {
	padding, err := strconv.Atoi(c.Args)
	if err != nil {
		return fmt.Errorf("failed to parse padding: %w", err)
	}

	v.Options.Video.Style.Padding = padding
	return nil
}

// ExecuteSetFramerate applies the framerate on the vhs.
func ExecuteSetFramerate(c parser.Command, v *VHS) error {
	framerate, err := strconv.ParseInt(c.Args, base, 0)
	if err != nil {
		return fmt.Errorf("failed to parse framerate: %w", err)
	}

	v.Options.Video.Framerate = int(framerate)
	return nil
}

// ExecuteSetPlaybackSpeed applies the playback speed option on the vhs.
func ExecuteSetPlaybackSpeed(c parser.Command, v *VHS) error {
	playbackSpeed, err := strconv.ParseFloat(c.Args, bitSize)
	if err != nil {
		return fmt.Errorf("failed to parse playback speed: %w", err)
	}

	v.Options.Video.PlaybackSpeed = playbackSpeed
	return nil
}

// ExecuteLoopOffset applies the loop offset option on the vhs.
func ExecuteLoopOffset(c parser.Command, v *VHS) error {
	loopOffset, err := strconv.ParseFloat(strings.TrimRight(c.Args, "%"), bitSize)
	if err != nil {
		return fmt.Errorf("failed to parse loop offset: %w", err)
	}

	v.Options.LoopOffset = loopOffset
	return nil
}

// ExecuteSetMarginFill sets vhs margin fill.
func ExecuteSetMarginFill(c parser.Command, v *VHS) error {
	v.Options.Video.Style.MarginFill = c.Args
	return nil
}

// ExecuteSetMargin sets vhs margin size.
func ExecuteSetMargin(c parser.Command, v *VHS) error {
	margin, err := strconv.Atoi(c.Args)
	if err != nil {
		return fmt.Errorf("failed to parse margin: %w", err)
	}

	v.Options.Video.Style.Margin = margin
	return nil
}

// ExecuteSetWindowBar sets window bar type.
func ExecuteSetWindowBar(c parser.Command, v *VHS) error {
	v.Options.Video.Style.WindowBar = c.Args
	return nil
}

// ExecuteSetWindowBarSize sets window bar size.
func ExecuteSetWindowBarSize(c parser.Command, v *VHS) error {
	windowBarSize, err := strconv.Atoi(c.Args)
	if err != nil {
		return fmt.Errorf("failed to parse window bar size: %w", err)
	}

	v.Options.Video.Style.WindowBarSize = windowBarSize
	return nil
}

// ExecuteSetWindowBarTitle sets window bar title.
func ExecuteSetWindowBarTitle(c parser.Command, v *VHS) error {
	v.Options.Video.Style.WindowBarTitle = c.Args
	return nil
}

// ExecuteSetWindowBarFontFamily sets window bar font family.
func ExecuteSetWindowBarFontFamily(c parser.Command, v *VHS) error {
	v.Options.Video.Style.WindowBarFontFamily = c.Args
	return nil
}

// ExecuteSetWindowBarFontSize sets window bar font size.
func ExecuteSetWindowBarFontSize(c parser.Command, v *VHS) error {
	fontSize, err := strconv.Atoi(c.Args)
	if err != nil {
		return fmt.Errorf("failed to parse window bar font size: %w", err)
	}
	v.Options.Video.Style.WindowBarFontSize = fontSize
	return nil
}

// ExecuteSetBorderRadius sets corner radius.
func ExecuteSetBorderRadius(c parser.Command, v *VHS) error {
	borderRadius, err := strconv.Atoi(c.Args)
	if err != nil {
		return fmt.Errorf("failed to parse border radius: %w", err)
	}

	v.Options.Video.Style.BorderRadius = borderRadius
	return nil
}

// ExecuteSetCursorBlink sets cursor blinking.
func ExecuteSetCursorBlink(c parser.Command, v *VHS) error {
	var err error
	v.Options.CursorBlink, err = strconv.ParseBool(c.Args)
	if err != nil {
		return fmt.Errorf("failed to parse cursor blink: %w", err)
	}

	return nil
}

// ExecuteScreenshot is a CommandFunc that indicates a new screenshot must be taken.
func ExecuteScreenshot(c parser.Command, v *VHS) error {
	v.ScreenshotNextFrame(c.Args)
	return nil
}

func getTheme(s string) (Theme, error) {
	if strings.TrimSpace(s) == "" {
		return DefaultTheme, nil
	}
	switch s[0] {
	case '{':
		return getJSONTheme(s)
	default:
		return findTheme(s)
	}
}

func getJSONTheme(s string) (Theme, error) {
	var t Theme
	if err := json.Unmarshal([]byte(s), &t); err != nil {
		return DefaultTheme, fmt.Errorf("invalid `Set Theme %q: %w`", s, err)
	}
	return t, nil
}<|MERGE_RESOLUTION|>--- conflicted
+++ resolved
@@ -3,10 +3,7 @@
 import (
 	"encoding/json"
 	"fmt"
-<<<<<<< HEAD
-=======
 	"math/rand"
->>>>>>> 37e32a48
 	"os"
 	"os/exec"
 	"regexp"
@@ -43,37 +40,6 @@
 
 // CommandFuncs maps command types to their executable functions.
 var CommandFuncs = map[parser.CommandType]CommandFunc{
-<<<<<<< HEAD
-	token.BACKSPACE:  ExecuteKey(input.Backspace),
-	token.DELETE:     ExecuteKey(input.Delete),
-	token.INSERT:     ExecuteKey(input.Insert),
-	token.DOWN:       ExecuteKey(input.ArrowDown),
-	token.ENTER:      ExecuteKey(input.Enter),
-	token.LEFT:       ExecuteKey(input.ArrowLeft),
-	token.RIGHT:      ExecuteKey(input.ArrowRight),
-	token.SPACE:      ExecuteKey(input.Space),
-	token.UP:         ExecuteKey(input.ArrowUp),
-	token.TAB:        ExecuteKey(input.Tab),
-	token.ESCAPE:     ExecuteKey(input.Escape),
-	token.PAGE_UP:    ExecuteKey(input.PageUp),
-	token.PAGE_DOWN:  ExecuteKey(input.PageDown),
-	token.HIDE:       ExecuteHide,
-	token.REQUIRE:    ExecuteRequire,
-	token.SHOW:       ExecuteShow,
-	token.SET:        ExecuteSet,
-	token.OUTPUT:     ExecuteOutput,
-	token.SLEEP:      ExecuteSleep,
-	token.TYPE:       ExecuteType,
-	token.CTRL:       ExecuteCtrl,
-	token.ALT:        ExecuteAlt,
-	token.SHIFT:      ExecuteShift,
-	token.ILLEGAL:    ExecuteNoop,
-	token.SCREENSHOT: ExecuteScreenshot,
-	token.COPY:       ExecuteCopy,
-	token.PASTE:      ExecutePaste,
-	token.ENV:        ExecuteEnv,
-	token.WAIT:       ExecuteWait,
-=======
 	token.BACKSPACE:     ExecuteKey(input.Backspace),
 	token.DELETE:        ExecuteKey(input.Delete),
 	token.INSERT:        ExecuteKey(input.Insert),
@@ -104,7 +70,6 @@
 	token.PASTE:         ExecutePaste,
 	token.ENV:           ExecuteEnv,
 	token.WAIT:          ExecuteWait,
->>>>>>> 37e32a48
 }
 
 // ExecuteNoop is a no-op command that does nothing.
@@ -500,10 +465,7 @@
 	"Padding":             ExecuteSetPadding,
 	"Theme":               ExecuteSetTheme,
 	"TypingSpeed":         ExecuteSetTypingSpeed,
-<<<<<<< HEAD
-=======
 	"TypingSpeedVariable": ExecuteSetTypingSpeedVariable,
->>>>>>> 37e32a48
 	"Width":               ExecuteSetWidth,
 	"Shell":               ExecuteSetShell,
 	"LoopOffset":          ExecuteLoopOffset,
